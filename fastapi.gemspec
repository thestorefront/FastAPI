--- conflicted
+++ resolved
@@ -1,15 +1,10 @@
 Gem::Specification.new do |s|
 
   s.name          = 'fastapi'
-<<<<<<< HEAD
   s.version       = '0.1.25'
-  s.date          = '2015-03-30'
-=======
-  s.version       = '0.1.24'
->>>>>>> b4365e27
   s.summary       = 'Easily create robust, standardized API endpoints using lightning-fast database queries'
   s.description   = 'Easily create robust, standardized API endpoints using lightning-fast database queries'
-  s.authors       = ['Keith Horwood']
+  s.authors       = ['Keith Horwood', 'Trevor Strieber']
   s.email         = 'keithwhor@gmail.com'
   s.files         = ['lib/fastapi.rb', 'lib/fastapi/active_record_extension.rb']
   s.homepage      = 'https://github.com/thestorefront/FastAPI'
