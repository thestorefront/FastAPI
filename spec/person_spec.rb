describe Person do
  it_behaves_like 'fastapi_model'

  describe 'when locating a specific person' do
    let!(:person)  { create(:example_person) }
    let(:response) { ModelHelper.response(Person, name: 'Example Person') }

    it_behaves_like 'fastapi_meta' do
      let(:expected) { { total: 1, count: 1, offset: 0, error: false } }
    end

    it_behaves_like 'fastapi_data' do
      let(:expected) { { attributes: %w(id name gender age buckets dishes pets) } }
    end
  end

  describe 'when locating a person using greater than' do
    let!(:people)  { create_list(:person, 15) }
    let(:response) { ModelHelper.response(Person, age__gte: 0) }

    it_behaves_like 'fastapi_meta' do
      let(:expected) { { total: 15, count: 15, offset: 0, error: false } }
    end

    it_behaves_like 'fastapi_data' do
      let(:expected) { { attributes: %w(id name gender age buckets dishes pets) } }
    end
  end

  describe 'when locating a person using less than' do
    let!(:young_person) { create(:person, name: 'Young Dude', age: 15) }
    let!(:older_person) { create(:person, name: 'Old Guy', age: 65) }

    let(:response) { ModelHelper.response(Person, age__lt: 20) }

    it_behaves_like 'fastapi_meta' do
      let(:expected) { { total: 1, count: 1, offset: 0, error: false } }
    end

    it_behaves_like 'fastapi_data' do
      let(:expected) { { attributes: %w(id name gender age buckets dishes pets) } }
    end

    it 'has the correct name' do
      expect(response['data'].first['name']).to eq 'Young Dude'
    end
  end

  describe 'when whitelisting person attributes' do
<<<<<<< HEAD
    let!(:person)  { create(:person) }
    let(:response) { ModelHelper.response(Person, {}, whitelist: 'created_at') }
=======
    let!(:person) { create(:person) }
>>>>>>> 6e0be757

    describe 'as arguments' do
      let(:response) { ModelHelper.response(Person, {}, whitelist: 'created_at') }

      it_behaves_like 'fastapi_meta' do
        let(:expected) { { total: 1, count: 1, offset: 0, error: false } }
      end

      it_behaves_like 'fastapi_data' do
        let(:expected) { { attributes: %w(id name gender age buckets dishes created_at) } }
      end
    end

<<<<<<< HEAD
    it_behaves_like 'fastapi_data' do
      let(:expected) { { attributes: %w(id name gender age buckets dishes created_at pets) } }
=======
    describe 'as an array' do
      let(:response) { Oj.load(Person.fastapi.whitelist([:created_at]).filter.response) }

      it_behaves_like 'fastapi_meta' do
        let(:expected) { { total: 1, count: 1, offset: 0, error: false } }
      end

      it_behaves_like 'fastapi_data' do
        let(:expected) { { attributes: %w(id name gender age buckets dishes created_at) } }
      end
>>>>>>> 6e0be757
    end
  end

  describe 'when locating a person by id' do
    let!(:person)        { create(:person) }
    let(:response)       { ModelHelper.fetch(Person, person.id) }
    let(:fetched_person) { response['data'].first }

    it_behaves_like 'fastapi_meta' do
      let(:expected) { { total: 1, count: 1, offset: 0, error: false } }
    end

    it_behaves_like 'fastapi_data' do
      let(:expected) { { attributes: %w(id name gender age buckets dishes pets) } }
    end

    it 'has the correct id' do
      expect(fetched_person['id']).to eq person.id
    end
  end

  describe 'when locating a person that does not exist by id' do
    let(:response) { ModelHelper.fetch(Person, 100) }

    it_behaves_like 'fastapi_meta' do
      let(:expected) { { total: 0, count: 0, offset: 0, error: /\w+ with id: \d+ does not exist/ } }
    end

    it 'has an empty data array' do
      expect(response['data']).to eq []
    end
  end

  describe 'when locating a person associated with a bucket' do
    let!(:person)            { create(:person_with_buckets) }
    let(:response)           { ModelHelper.response(Bucket) }
    let(:person_from_bucket) { response['data'].first['person'] }

    it_behaves_like 'fastapi_meta' do
      let(:expected) { { total: 5, count: 5, offset: 0, error: false } }
    end

    it_behaves_like 'fastapi_data' do
      let(:expected) { { data: person_from_bucket, attributes: %w(id name gender age) } }
    end
  end

  describe 'when locating an owner (person) associated with a pet' do
    let!(:person)         { create(:person_with_pets) }
    let(:response)        { ModelHelper.response(Pet) }
    let(:person_from_pet) { response['data'].first['owner'] }

    it_behaves_like 'fastapi_meta' do
      let(:expected) { { total: 5, count: 5, offset: 0, error: false } }
    end

    it_behaves_like 'fastapi_data' do
      let(:expected) { { data: person_from_pet, attributes: %w(id name gender age) } }
    end
  end

  describe 'when overriding meta' do
    let!(:people)  { create_list(:person, 5) }
    let(:response) { ModelHelper.response(Person, {}, meta: { total: 1, offset: 1, count: 1}) }

    it 'has the correct actual count' do
      expect(Person.count).to eq 5
    end

    it_behaves_like 'fastapi_meta' do
      let(:expected) { { total: 1, count: 1, offset: 1, error: false } }
    end

    it_behaves_like 'fastapi_data' do
      let(:expected) { { attributes: %w(id name gender age buckets dishes pets) } }
    end
  end
end<|MERGE_RESOLUTION|>--- conflicted
+++ resolved
@@ -47,12 +47,7 @@
   end
 
   describe 'when whitelisting person attributes' do
-<<<<<<< HEAD
-    let!(:person)  { create(:person) }
-    let(:response) { ModelHelper.response(Person, {}, whitelist: 'created_at') }
-=======
     let!(:person) { create(:person) }
->>>>>>> 6e0be757
 
     describe 'as arguments' do
       let(:response) { ModelHelper.response(Person, {}, whitelist: 'created_at') }
@@ -62,14 +57,10 @@
       end
 
       it_behaves_like 'fastapi_data' do
-        let(:expected) { { attributes: %w(id name gender age buckets dishes created_at) } }
+        let(:expected) { { attributes: %w(id name gender age buckets dishes created_at pets) } }
       end
     end
 
-<<<<<<< HEAD
-    it_behaves_like 'fastapi_data' do
-      let(:expected) { { attributes: %w(id name gender age buckets dishes created_at pets) } }
-=======
     describe 'as an array' do
       let(:response) { Oj.load(Person.fastapi.whitelist([:created_at]).filter.response) }
 
@@ -78,9 +69,8 @@
       end
 
       it_behaves_like 'fastapi_data' do
-        let(:expected) { { attributes: %w(id name gender age buckets dishes created_at) } }
+        let(:expected) { { attributes: %w(id name gender age buckets dishes created_at pets) } }
       end
->>>>>>> 6e0be757
     end
   end
 
